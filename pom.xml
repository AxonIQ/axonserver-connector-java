--- conflicted
+++ resolved
@@ -20,7 +20,7 @@
 
     <groupId>io.axoniq</groupId>
     <artifactId>axonserver-connector-java</artifactId>
-    <version>2023.1.2-SNAPSHOT</version>
+    <version>2023.2.0-SNAPSHOT</version>
 
     <name>AxonServer Connector</name>
     <description>
@@ -414,10 +414,7 @@
                     <mavenExecutorId>forked-path</mavenExecutorId>
                     <localCheckout>true</localCheckout>
                     <releaseProfiles>release-sign-artifacts</releaseProfiles>
-<<<<<<< HEAD
-=======
                     <tagNameFormat>@{project.version}</tagNameFormat>
->>>>>>> 801fd651
                 </configuration>
             </plugin>
             <plugin>
