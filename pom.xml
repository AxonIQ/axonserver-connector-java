--- conflicted
+++ resolved
@@ -44,11 +44,7 @@
         <sonar.organization>axoniq</sonar.organization>
         <sonar.host.url>https://sonarcloud.io</sonar.host.url>
 
-<<<<<<< HEAD
         <axonserver.api.version>2025.1.2-SNAPSHOT</axonserver.api.version>
-=======
-        <axonserver.api.version>2025.1.2</axonserver.api.version>
->>>>>>> c8096a6d
 
         <grpc.version>1.75.0</grpc.version>
         <protobuf.version>4.32.1</protobuf.version>
