--- conflicted
+++ resolved
@@ -44,11 +44,7 @@
         <sonar.organization>axoniq</sonar.organization>
         <sonar.host.url>https://sonarcloud.io</sonar.host.url>
 
-<<<<<<< HEAD
         <axonserver.api.version>2024.2.0-SNAPSHOT</axonserver.api.version>
-=======
-        <axonserver.api.version>2024.1.0</axonserver.api.version>
->>>>>>> 72920bec
 
         <grpc.version>1.65.1</grpc.version>
 
