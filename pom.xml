<?xml version="1.0" encoding="UTF-8"?>
<!--
  ~ Copyright (c) 2020-2021. AxonIQ
  ~
  ~ Licensed under the Apache License, Version 2.0 (the "License");
  ~ you may not use this file except in compliance with the License.
  ~ You may obtain a copy of the License at
  ~
  ~    http://www.apache.org/licenses/LICENSE-2.0
  ~
  ~ Unless required by applicable law or agreed to in writing, software
  ~ distributed under the License is distributed on an "AS IS" BASIS,
  ~ WITHOUT WARRANTIES OR CONDITIONS OF ANY KIND, either express or implied.
  ~ See the License for the specific language governing permissions and
  ~ limitations under the License.
  -->

<project xmlns="http://maven.apache.org/POM/4.0.0" xmlns:xsi="http://www.w3.org/2001/XMLSchema-instance" xsi:schemaLocation="http://maven.apache.org/POM/4.0.0 http://maven.apache.org/xsd/maven-4.0.0.xsd">
    <modelVersion>4.0.0</modelVersion>

    <groupId>io.axoniq</groupId>
    <artifactId>axonserver-connector-java</artifactId>
<<<<<<< HEAD
    <version>4.7.0-SNAPSHOT</version>
=======
    <version>4.6.3-SNAPSHOT</version>
>>>>>>> 28468c63

    <name>AxonServer Connector</name>
    <description>
        Connector module providing infrastructure components that connect to AxonServer.
    </description>

    <inceptionYear>2020</inceptionYear>
    <url>https://github.com/AxonIQ/axonserver-connector-java</url>
    <licenses>
        <license>
            <name>Apache 2.0</name>
            <url>http://www.apache.org/licenses/LICENSE-2.0</url>
        </license>
    </licenses>
    <issueManagement>
        <system>GitHub</system>
        <url>https://github.com/AxonIQ/axonserver-connector-java/issues</url>
    </issueManagement>

    <properties>
        <axonserver.api.version>4.6.1-SNAPSHOT</axonserver.api.version>

        <!-- For compatibility between grpc and tcnative, check https://github.com/grpc/grpc-java/blob/master/SECURITY.md#netty -->
        <grpc.version>1.49.0</grpc.version>
        <netty.tcnative.version>2.0.53.Final</netty.tcnative.version>

        <slf4j.version>1.7.36</slf4j.version>
        <log4j.version>2.18.0</log4j.version>

        <javax-annotation.version>1.3.2</javax-annotation.version>

<<<<<<< HEAD
        <junit.jupiter.version>5.9.0</junit.jupiter.version>
        <jacoco-maven-plugin.version>0.8.8</jacoco-maven-plugin.version>
        <mockito.version>4.6.1</mockito.version>
=======
>>>>>>> 28468c63
        <reactive.streams.version>1.0.4</reactive.streams.version>
        <projectreactor.version>3.4.21</projectreactor.version>

        <jacoco-maven-plugin.version>0.8.8</jacoco-maven-plugin.version>
        <junit.jupiter.version>5.8.2</junit.jupiter.version>
        <mockito.version>4.6.1</mockito.version>
        <testcontainers.version>1.17.4</testcontainers.version>
        <testng.version>7.5</testng.version>

        <httpclient5.version>5.1.3</httpclient5.version>
        <toxiproxy.version>2.1.7</toxiproxy.version>
    </properties>

    <dependencyManagement>
        <dependencies>
            <dependency>
                <groupId>io.axoniq</groupId>
                <artifactId>axon-server-api</artifactId>
                <version>${axonserver.api.version}</version>
                <optional>true</optional>
            </dependency>
            <dependency>
                <groupId>io.grpc</groupId>
                <artifactId>grpc-bom</artifactId>
                <version>${grpc.version}</version>
                <type>pom</type>
                <scope>import</scope>
            </dependency>
            <dependency>
                <groupId>org.mockito</groupId>
                <artifactId>mockito-core</artifactId>
                <version>${mockito.version}</version>
            </dependency>
            <dependency>
                <groupId>org.slf4j</groupId>
                <artifactId>slf4j-api</artifactId>
                <version>${slf4j.version}</version>
            </dependency>
            <dependency>
                <groupId>org.slf4j</groupId>
                <artifactId>slf4j-log4j12</artifactId>
                <version>${slf4j.version}</version>
            </dependency>
            <dependency>
                <groupId>io.netty</groupId>
                <artifactId>netty-tcnative-boringssl-static</artifactId>
                <version>${netty.tcnative.version}</version>
            </dependency>
            <dependency>
                <groupId>org.junit.jupiter</groupId>
                <artifactId>junit-jupiter-api</artifactId>
                <version>${junit.jupiter.version}</version>
            </dependency>
            <dependency>
                <groupId>org.junit.jupiter</groupId>
                <artifactId>junit-jupiter-params</artifactId>
                <version>${junit.jupiter.version}</version>
            </dependency>
            <dependency>
                <groupId>org.junit.jupiter</groupId>
                <artifactId>junit-jupiter-engine</artifactId>
                <version>${junit.jupiter.version}</version>
            </dependency>
            <dependency>
                <groupId>org.reactivestreams</groupId>
                <artifactId>reactive-streams</artifactId>
                <version>${reactive.streams.version}</version>
            </dependency>
            <dependency>
                <groupId>io.projectreactor</groupId>
                <artifactId>reactor-test</artifactId>
                <version>${projectreactor.version}</version>
                <scope>test</scope>
            </dependency>
            <dependency>
                <groupId>org.reactivestreams</groupId>
                <artifactId>reactive-streams-tck</artifactId>
                <version>${reactive.streams.version}</version>
                <scope>test</scope>
            </dependency>
            <!-- testNG is needed to re-use Reactive Stream Test toolkit -->
            <dependency>
                <groupId>org.testng</groupId>
                <artifactId>testng</artifactId>
                <version>${testng.version}</version>
                <scope>test</scope>
            </dependency>
        </dependencies>
    </dependencyManagement>

    <dependencies>
        <dependency>
            <groupId>org.reactivestreams</groupId>
            <artifactId>reactive-streams</artifactId>
        </dependency>
        <dependency>
            <groupId>org.reactivestreams</groupId>
            <artifactId>reactive-streams-tck</artifactId>
            <scope>test</scope>
        </dependency>
        <dependency>
            <groupId>org.testng</groupId>
            <artifactId>testng</artifactId>
            <scope>test</scope>
        </dependency>
        <dependency>
            <groupId>io.projectreactor</groupId>
            <artifactId>reactor-test</artifactId>
            <scope>test</scope>
        </dependency>
        <dependency>
            <groupId>org.slf4j</groupId>
            <artifactId>slf4j-api</artifactId>
        </dependency>

        <!-- gRPC -->
        <dependency>
            <groupId>io.grpc</groupId>
            <artifactId>grpc-protobuf</artifactId>
        </dependency>
        <dependency>
            <groupId>io.grpc</groupId>
            <artifactId>grpc-stub</artifactId>
        </dependency>
        <dependency>
            <groupId>io.grpc</groupId>
            <artifactId>grpc-netty</artifactId>
        </dependency>
        <dependency>
            <groupId>io.netty</groupId>
            <artifactId>netty-tcnative-boringssl-static</artifactId>
        </dependency>

        <dependency>
            <groupId>javax.annotation</groupId>
            <artifactId>javax.annotation-api</artifactId>
            <version>${javax-annotation.version}</version>
            <optional>true</optional>
        </dependency>

        <dependency>
            <groupId>org.apache.logging.log4j</groupId>
            <artifactId>log4j-api</artifactId>
            <version>${log4j.version}</version>
            <scope>test</scope>
        </dependency>
        <dependency>
            <groupId>org.apache.logging.log4j</groupId>
            <artifactId>log4j-slf4j-impl</artifactId>
            <version>${log4j.version}</version>
            <scope>test</scope>
        </dependency>
        <dependency>
            <groupId>org.apache.logging.log4j</groupId>
            <artifactId>log4j-core</artifactId>
            <version>${log4j.version}</version>
            <scope>test</scope>
            <exclusions>
                <exclusion>
                    <groupId>com.sun.jdmk</groupId>
                    <artifactId>jmxtools</artifactId>
                </exclusion>
                <exclusion>
                    <groupId>com.sun.jmx</groupId>
                    <artifactId>jmxri</artifactId>
                </exclusion>
                <exclusion>
                    <groupId>javax.mail</groupId>
                    <artifactId>mail</artifactId>
                </exclusion>
                <exclusion>
                    <groupId>javax.jms</groupId>
                    <artifactId>jms</artifactId>
                </exclusion>
            </exclusions>
        </dependency>

        <!-- Testing -->
        <dependency>
            <groupId>org.junit.jupiter</groupId>
            <artifactId>junit-jupiter-api</artifactId>
            <scope>test</scope>
        </dependency>
        <dependency>
            <groupId>org.junit.jupiter</groupId>
            <artifactId>junit-jupiter-params</artifactId>
            <scope>test</scope>
        </dependency>
        <dependency>
            <groupId>org.junit.jupiter</groupId>
            <artifactId>junit-jupiter-engine</artifactId>
            <scope>test</scope>
        </dependency>
        <dependency>
            <groupId>org.mockito</groupId>
            <artifactId>mockito-all</artifactId>
            <version>1.10.19</version>
            <scope>test</scope>
        </dependency>

        <!-- Test containers -->
        <dependency>
            <groupId>org.testcontainers</groupId>
            <artifactId>testcontainers</artifactId>
            <version>${testcontainers.version}</version>
            <scope>test</scope>
        </dependency>
        <dependency>
            <groupId>org.testcontainers</groupId>
            <artifactId>toxiproxy</artifactId>
            <version>${testcontainers.version}</version>
            <scope>test</scope>
        </dependency>
        <dependency>
            <groupId>org.testcontainers</groupId>
            <artifactId>junit-jupiter</artifactId>
            <version>${testcontainers.version}</version>
            <scope>test</scope>
        </dependency>

        <!-- Test networking -->
        <dependency>
            <groupId>org.apache.httpcomponents.client5</groupId>
            <artifactId>httpclient5</artifactId>
            <version>${httpclient5.version}</version>
            <scope>test</scope>
        </dependency>
        <dependency>
            <groupId>eu.rekawek.toxiproxy</groupId>
            <artifactId>toxiproxy-java</artifactId>
            <version>${toxiproxy.version}</version>
            <scope>test</scope>
        </dependency>
    </dependencies>

    <build>
        <extensions>
            <!-- resolves ${os.detected.classifier} -->
            <extension>
                <groupId>kr.motd.maven</groupId>
                <artifactId>os-maven-plugin</artifactId>
                <version>1.7.0</version>
            </extension>
        </extensions>
        <plugins>
            <!-- Copy public .proto from the axon-server-api artifact to target/proto -->
            <plugin>
                <groupId>org.apache.maven.plugins</groupId>
                <artifactId>maven-dependency-plugin</artifactId>
                <executions>
                    <execution>
                        <id>unpack</id>
                        <phase>generate-sources</phase>
                        <goals>
                            <goal>unpack</goal>
                        </goals>
                        <configuration>
                            <artifactItems>
                                <artifactItem>
                                    <groupId>io.axoniq</groupId>
                                    <artifactId>axon-server-api</artifactId>
                                    <outputDirectory>${project.build.directory}/proto</outputDirectory>
                                    <includes>*.proto</includes>
                                </artifactItem>
                            </artifactItems>
                        </configuration>
                    </execution>
                </executions>
            </plugin>
            <!-- Generated classes for .proto files -->
            <plugin>
                <groupId>org.xolstice.maven.plugins</groupId>
                <artifactId>protobuf-maven-plugin</artifactId>
                <version>0.6.1</version>
                <configuration>
                    <protocArtifact>com.google.protobuf:protoc:3.6.1:exe:${os.detected.classifier}</protocArtifact>
                    <pluginId>grpc-java</pluginId>
                    <pluginArtifact>io.grpc:protoc-gen-grpc-java:1.19.0:exe:${os.detected.classifier}</pluginArtifact>
                    <protoSourceRoot>${project.build.directory}/proto</protoSourceRoot>
                </configuration>
                <executions>
                    <execution>
                        <goals>
                            <goal>compile</goal>
                            <goal>compile-custom</goal>
                        </goals>
                    </execution>
                </executions>
            </plugin>
            <plugin>
                <groupId>org.apache.maven.plugins</groupId>
                <artifactId>maven-jar-plugin</artifactId>
                <version>3.2.2</version>
                <configuration>
                    <archive>
                        <manifest>
                            <addDefaultImplementationEntries>true</addDefaultImplementationEntries>
                        </manifest>
                        <manifestEntries>
                            <Automatic-Module-Name>io.axoniq.connector.axonserver</Automatic-Module-Name>
                        </manifestEntries>
                    </archive>
                </configuration>
            </plugin>
            <plugin>
                <artifactId>maven-resources-plugin</artifactId>
                <version>3.3.0</version>
                <configuration>
                    <encoding>UTF-8</encoding>
                </configuration>
            </plugin>
            <plugin>
                <artifactId>maven-deploy-plugin</artifactId>
                <version>3.0.0</version>
            </plugin>
            <plugin>
                <artifactId>maven-compiler-plugin</artifactId>
                <version>3.10.1</version>
                <configuration>
                    <source>1.8</source>
                    <target>1.8</target>
                    <encoding>UTF-8</encoding>
                    <showWarnings>true</showWarnings>
                    <showDeprecation>true</showDeprecation>
                </configuration>
            </plugin>
            <plugin>
                <groupId>org.apache.maven.plugins</groupId>
                <artifactId>maven-assembly-plugin</artifactId>
                <version>3.4.2</version>
                <configuration>
                    <descriptorSourceDirectory>assembly</descriptorSourceDirectory>
                    <archiverConfig>
                        <duplicateBehavior>skip</duplicateBehavior>
                    </archiverConfig>
                </configuration>
            </plugin>
            <plugin>
                <artifactId>maven-release-plugin</artifactId>
                <version>2.5.3</version>
                <configuration>
                    <mavenExecutorId>forked-path</mavenExecutorId>
                    <localCheckout>true</localCheckout>
                    <pushChanges>false</pushChanges>
                    <autoVersionSubmodules>true</autoVersionSubmodules>
                </configuration>
            </plugin>
            <plugin>
                <artifactId>maven-surefire-plugin</artifactId>
                <version>2.22.2</version>
                <configuration>
                    <includes>
                        <include>**/*Test.java</include>
                        <include>**/*Tests.java</include>
                        <include>**/*Test_*.java</include>
                        <include>**/*Tests_*.java</include>
                    </includes>
                </configuration>
            </plugin>
            <plugin>
                <artifactId>maven-javadoc-plugin</artifactId>
                <version>3.4.0</version>
                <executions>
                    <execution>
                        <id>attach-javadoc</id>
                        <phase>deploy</phase>
                        <goals>
                            <goal>jar</goal>
                        </goals>
                    </execution>
                </executions>
                <configuration>
                    <encoding>UTF-8</encoding>
                    <tags>
                        <tag>
                            <name>apiNote</name>
                            <placement>a</placement>
                            <head>API Note:</head>
                        </tag>
                        <tag>
                            <name>implSpec</name>
                            <placement>a</placement>
                            <head>Implementation Requirements:</head>
                        </tag>
                        <tag>
                            <name>implNote</name>
                            <placement>a</placement>
                            <head>Implementation Note:</head>
                        </tag>
                    </tags>
                </configuration>
            </plugin>
            <plugin>
                <artifactId>maven-source-plugin</artifactId>
                <version>3.2.1</version>
                <executions>
                    <execution>
                        <id>attach-sources</id>
                        <phase>package</phase>
                        <goals>
                            <goal>jar-no-fork</goal>
                        </goals>
                    </execution>
                </executions>
            </plugin>
            <plugin>
                <!-- just to make sure deployed artifacts are always built (and tested) using JDK 8+ -->
                <groupId>org.apache.maven.plugins</groupId>
                <artifactId>maven-enforcer-plugin</artifactId>
                <version>3.1.0</version>
                <executions>
                    <execution>
                        <id>enforce-java</id>
                        <phase>deploy</phase>
                        <goals>
                            <goal>enforce</goal>
                        </goals>
                        <configuration>
                            <rules>
                                <requireJavaVersion>
                                    <version>1.8</version>
                                </requireJavaVersion>
                                <requireMavenVersion>
                                    <version>3.5</version>
                                </requireMavenVersion>
                            </rules>
                        </configuration>
                    </execution>
                </executions>
            </plugin>

        </plugins>
    </build>

    <profiles>
        <profile>
            <id>release-sign-artifacts</id>
            <activation>
                <property>
                    <name>performRelease</name>
                    <value>true</value>
                </property>
            </activation>
            <build>
                <plugins>
                    <plugin>
                        <groupId>org.apache.maven.plugins</groupId>
                        <artifactId>maven-gpg-plugin</artifactId>
                        <version>3.0.1</version>
                        <executions>
                            <execution>
                                <id>sign-artifacts</id>
                                <phase>verify</phase>
                                <goals>
                                    <!--suppress MavenModelInspection -->
                                    <goal>sign</goal>
                                </goals>
                            </execution>
                        </executions>
                    </plugin>
                </plugins>
            </build>
        </profile>
        <profile>
            <id>coverage</id>
            <build>
                <plugins>
                    <plugin>
                        <groupId>org.jacoco</groupId>
                        <artifactId>jacoco-maven-plugin</artifactId>
                        <version>${jacoco-maven-plugin.version}</version>

                        <executions>
                            <execution>
                                <id>prepare-agent</id>
                                <phase>initialize</phase>
                                <goals>
                                    <goal>prepare-agent</goal>
                                </goals>
                            </execution>
                            <execution>
                                <id>report</id>
                                <phase>prepare-package</phase>
                                <goals>
                                    <goal>report</goal>
                                </goals>
                            </execution>
                        </executions>
                    </plugin>

                </plugins>
            </build>
        </profile>
        <profile>
            <id>ossrh</id>
            <repositories>
                <repository>
                    <id>sonatype</id>
                    <url>https://oss.sonatype.org/content/repositories/snapshots</url>
                    <snapshots>
                        <enabled>true</enabled>
                        <checksumPolicy>fail</checksumPolicy>
                        <updatePolicy>always</updatePolicy>
                    </snapshots>
                    <releases>
                        <enabled>false</enabled>
                    </releases>
                </repository>
            </repositories>
        </profile>
    </profiles>

    <scm>
        <connection>scm:git:https://github.com/AxonIQ/axonserver-connector-java.git</connection>
        <developerConnection>scm:git:https://github.com/AxonIQ/axonserver-connector-java.git</developerConnection>
        <url>https://github.com/AxonIQ/axonserver-connector-java</url>
        <tag>master</tag>
    </scm>

    <distributionManagement>
        <snapshotRepository>
            <id>sonatype</id>
            <url>https://oss.sonatype.org/content/repositories/snapshots</url>
            <uniqueVersion>true</uniqueVersion>
        </snapshotRepository>
        <repository>
            <id>sonatype</id>
            <url>https://oss.sonatype.org/service/local/staging/deploy/maven2</url>
            <uniqueVersion>false</uniqueVersion>
        </repository>
    </distributionManagement>

    <organization>
        <name>AxonIQ BV</name>
        <url>https://axoniq.io</url>
    </organization>

    <developers>
        <developer>
            <name>Allard Buijze</name>
            <organization>AxonIQ</organization>
            <organizationUrl>https://axoniq.io</organizationUrl>
            <roles>
                <role>CTO</role>
                <role>Developer</role>
            </roles>
        </developer>
    </developers>

</project><|MERGE_RESOLUTION|>--- conflicted
+++ resolved
@@ -20,11 +20,7 @@
 
     <groupId>io.axoniq</groupId>
     <artifactId>axonserver-connector-java</artifactId>
-<<<<<<< HEAD
-    <version>4.7.0-SNAPSHOT</version>
-=======
     <version>4.6.3-SNAPSHOT</version>
->>>>>>> 28468c63
 
     <name>AxonServer Connector</name>
     <description>
@@ -56,12 +52,6 @@
 
         <javax-annotation.version>1.3.2</javax-annotation.version>
 
-<<<<<<< HEAD
-        <junit.jupiter.version>5.9.0</junit.jupiter.version>
-        <jacoco-maven-plugin.version>0.8.8</jacoco-maven-plugin.version>
-        <mockito.version>4.6.1</mockito.version>
-=======
->>>>>>> 28468c63
         <reactive.streams.version>1.0.4</reactive.streams.version>
         <projectreactor.version>3.4.21</projectreactor.version>
 
