--- conflicted
+++ resolved
@@ -329,12 +329,8 @@
                     <protocArtifact>com.google.protobuf:protoc:${protobuf.version}:exe:${os.detected.classifier}
                     </protocArtifact>
                     <pluginId>grpc-java</pluginId>
-<<<<<<< HEAD
-                    <pluginArtifact>io.grpc:protoc-gen-grpc-java:${grpc.version}:exe:${os.detected.classifier}</pluginArtifact>
-=======
                     <pluginArtifact>io.grpc:protoc-gen-grpc-java:${grpc.version}:exe:${os.detected.classifier}
                     </pluginArtifact>
->>>>>>> 76437e55
                     <protoSourceRoot>${project.build.directory}/proto</protoSourceRoot>
                 </configuration>
                 <executions>
