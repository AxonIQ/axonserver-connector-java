--- conflicted
+++ resolved
@@ -101,11 +101,6 @@
     CompletableFuture<Void> mergeEventProcessor(String eventProcessorName, String tokenStoreIdentifier);
 
     /**
-<<<<<<< HEAD
-     * Requests to move a specific event processor segment to a certain client. Returns a {@link CompletableFuture} that
-     * completes when all clients other than the {@code targetClientIdentifier} release or disregard the segment for claiming. There is no guarantee that the target client has
-     * already claimed the segment when the result completes.
-=======
      * Request to balance the load for the given {@code eventProcessorName} within the connected client.
      * Returns a {@link CompletableFuture} that completes when the request has been received by Axon Server.
      * Note that this doesn't imply that the processor is balanced, but only that the request has been properly
@@ -140,9 +135,9 @@
     CompletableFuture<List<LoadBalancingStrategy>> getBalancingStrategies();
 
     /**
-     * Request to create an Axon Server user, or update it if it's already present.
-     * Returns a {@link CompletableFuture} that completes when the request has been processed by AxonServer.
->>>>>>> 0d6ff50a
+     * Requests to move a specific event processor segment to a certain client. Returns a {@link CompletableFuture} that
+     * completes when all clients other than the {@code targetClientIdentifier} release or disregard the segment for claiming. There is no guarantee that the target client has
+     * already claimed the segment when the result completes.
      *
      * @param eventProcessorName     the name of the event processor to move
      * @param tokenStoreIdentifier   the token store identifier of the processor to move
