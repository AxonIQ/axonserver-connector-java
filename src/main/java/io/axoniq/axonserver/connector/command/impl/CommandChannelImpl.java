--- conflicted
+++ resolved
@@ -214,10 +214,7 @@
     public Registration registerCommandHandler(Function<Command, CompletableFuture<CommandResponse>> handler,
                                                int loadFactor,
                                                String... commandNames) {
-<<<<<<< HEAD
-=======
         CompletableFuture<Void> subscriptionResult = CompletableFuture.completedFuture(null);
->>>>>>> 65f9e463
         for (String commandName : commandNames) {
             commandHandlers.put(commandName, handler);
             logger.info("Registered handler for command {}", commandName);
