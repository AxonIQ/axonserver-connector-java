--- conflicted
+++ resolved
@@ -515,24 +515,6 @@
                                                   .build());
         }
 
-<<<<<<< HEAD
-        AtomicInteger completeCounter = new AtomicInteger(handlers.size());
-        handlers.forEach(queryHandler -> queryHandler.handle(query, new ReplyChannel<QueryResponse>() {
-            @Override
-            public void send(QueryResponse response) {
-                if (!query.getMessageIdentifier().equals(response.getRequestIdentifier())) {
-                    logger.debug("RequestIdentifier not properly set, modifying message");
-                    QueryResponse newResponse = response.toBuilder()
-                                                        .setRequestIdentifier(query.getMessageIdentifier())
-                                                        .build();
-                    responseHandler.send(newResponse);
-                } else {
-                    responseHandler.send(response);
-                }
-            }
-=======
-        responseHandler.sendAck();
-
         List<DisposableReadonlyBuffer<QueryResponse>> buffers =
                 handlers.stream()
                         .map(queryHandler -> executeQuery(queryHandler, query, responseChannel))
@@ -548,7 +530,6 @@
             flowControl.request(Long.MAX_VALUE);
         }
     }
->>>>>>> 0d6ff50a
 
     /**
      * Executes the {@code query} by invoking the given {@code handler}. Query responses will be sent via {@code
@@ -576,9 +557,6 @@
                                       ProcessingKey.SERVER_SUPPORTS_STREAMING);
     }
 
-<<<<<<< HEAD
-        }));
-=======
     private boolean querySenderSupportsStreaming(QueryRequest queryRequest) {
         return booleanProcessingValue(queryRequest.getProcessingInstructionsList(),
                                       ProcessingKey.CLIENT_SUPPORTS_STREAMING);
@@ -590,7 +568,6 @@
                            .map(instruction -> instruction.getValue().getBooleanValue())
                            .findFirst()
                            .orElse(false);
->>>>>>> 0d6ff50a
     }
 
     private void handleQuery(QueryProviderInbound inbound, ReplyChannel<QueryProviderOutbound> result) {
@@ -689,8 +666,6 @@
             return cancelHandler;
         }
 
-<<<<<<< HEAD
-=======
         public void cancel() {
             whenComplete().complete(null);
         }
@@ -727,7 +702,6 @@
             }
         }
 
->>>>>>> 0d6ff50a
         @Override
         public void complete() {
             delegate.complete();
