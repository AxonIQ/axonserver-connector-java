--- conflicted
+++ resolved
@@ -101,15 +101,6 @@
     }
 
     private void checkAndReschedule(int task) {
-<<<<<<< HEAD
-        long delay = Math.min(interval.get(), 1000);
-        try {
-            if (task == taskId.get()) {
-                // heartbeats should not be considered valid when a change was made
-                checkBeat();
-                logger.debug("Heartbeat status checked. Scheduling next heartbeat verification in {}ms", delay);
-            }
-=======
         if (task != taskId.get()) {
             return;
         }
@@ -118,7 +109,6 @@
             // heartbeats should not be considered valid when a change was made
             checkBeat();
             logger.debug("Heartbeat status checked. Scheduling next heartbeat verification in {}ms", delay);
->>>>>>> 018d937a
         } catch (Exception e) {
             logger.warn("Was unable to send heartbeat due to exception", e);
         } finally {
