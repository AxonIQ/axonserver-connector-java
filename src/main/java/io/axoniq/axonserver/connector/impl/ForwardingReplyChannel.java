--- conflicted
+++ resolved
@@ -94,16 +94,7 @@
 
     @Override
     public void completeWithError(ErrorMessage errorMessage) {
-<<<<<<< HEAD
         ackFailure(errorMessage);
-=======
-        if (errorMessage.getLocation().isEmpty()) {
-            errorMessage = errorMessage.toBuilder()
-                                       .setLocation(clientId)
-                                       .build();
-        }
-        sendNack(errorMessage);
->>>>>>> 0d6ff50a
         markConsumed();
     }
 
@@ -116,6 +107,11 @@
      */
     private void ackFailure(ErrorMessage errorMessage) {
         if (instructionId != null && !instructionId.isEmpty() && resultSent.compareAndSet(false, true)) {
+            if (errorMessage.getLocation().isEmpty()) {
+                errorMessage = errorMessage.toBuilder()
+                                           .setLocation(clientId)
+                                           .build();
+            }
             InstructionResult failure =
                     InstructionResult.newBuilder()
                                      .setInstructionId(instructionId)
