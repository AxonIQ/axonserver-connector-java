/*
 * Copyright (c) 2020-2021. AxonIQ
 *
 * Licensed under the Apache License, Version 2.0 (the "License");
 * you may not use this file except in compliance with the License.
 * You may obtain a copy of the License at
 *
 *    http://www.apache.org/licenses/LICENSE-2.0
 *
 * Unless required by applicable law or agreed to in writing, software
 * distributed under the License is distributed on an "AS IS" BASIS,
 * WITHOUT WARRANTIES OR CONDITIONS OF ANY KIND, either express or implied.
 * See the License for the specific language governing permissions and
 * limitations under the License.
 */

package io.axoniq.axonserver.connector.impl;

import io.axoniq.axonserver.connector.AxonServerConnection;
import io.axoniq.axonserver.connector.admin.AdminChannel;
import io.axoniq.axonserver.connector.admin.impl.AdminChannelImpl;
import io.axoniq.axonserver.connector.command.CommandChannel;
import io.axoniq.axonserver.connector.command.impl.CommandChannelImpl;
import io.axoniq.axonserver.connector.control.ControlChannel;
import io.axoniq.axonserver.connector.event.EventChannel;
import io.axoniq.axonserver.connector.event.impl.EventChannelImpl;
import io.axoniq.axonserver.connector.query.QueryChannel;
import io.axoniq.axonserver.connector.query.impl.QueryChannelImpl;
import io.axoniq.axonserver.grpc.control.ClientIdentification;
import io.grpc.ConnectivityState;
import io.grpc.StatusRuntimeException;

import java.util.Optional;
import java.util.concurrent.ScheduledExecutorService;
import java.util.concurrent.TimeUnit;
import java.util.concurrent.atomic.AtomicReference;
import java.util.function.Consumer;
import java.util.function.Supplier;
import java.util.function.UnaryOperator;

import static io.axoniq.axonserver.connector.impl.ObjectUtils.doIfNotNull;

/**
 * Implementation of the {@link AxonServerConnection}, carrying context information with the overall connection. The
 * context information can be used to support the notion of bounded contexts or multi-tenancy for example.
 */
public class ContextConnection implements AxonServerConnection {

    private final ClientIdentification clientIdentification;
    private final ControlChannelImpl controlChannel;
    private final AtomicReference<CommandChannelImpl> commandChannel = new AtomicReference<>();
    private final AtomicReference<EventChannelImpl> eventChannel = new AtomicReference<>();
    private final AtomicReference<QueryChannelImpl> queryChannel = new AtomicReference<>();
    private final AtomicReference<AdminChannelImpl> adminChannel = new AtomicReference<>();
    private final ScheduledExecutorService executorService;
    private final AxonServerManagedChannel connection;
    private final int commandPermits;
    private final int queryPermits;
    private final String context;
    private final Consumer<ContextConnection> onShutdown;

    /**
     * Construct a {@link ContextConnection} carrying context information.
     *
     * @param clientIdentification         client information identifying whom has connected. This information is used
     *                                     to pass on to message
     * @param executorService              a {@link ScheduledExecutorService} used to schedule reconnects in the
     *                                     channels this connection provides
     * @param connection                   the {@link AxonServerManagedChannel} used to form the connections with
     *                                     AxonServer
     * @param processorInfoUpdateFrequency the update frequency in milliseconds of event processor information
     * @param commandPermits               the number of permits for command streams
     * @param queryPermits                 the number of permits for query streams
     * @param context                      the context this connection belongs to
     * @param onShutdown                   a shutdown hook to invoke whenever this {@link ContextConnection}
     *                                     disconnects
     */
    public ContextConnection(ClientIdentification clientIdentification,
                             ScheduledExecutorService executorService,
                             AxonServerManagedChannel connection,
                             long processorInfoUpdateFrequency,
                             int commandPermits,
                             int queryPermits,
                             String context,
                             Consumer<ContextConnection> onShutdown) {
        this.clientIdentification = clientIdentification;
        this.executorService = executorService;
        this.connection = connection;
        this.commandPermits = commandPermits;
        this.queryPermits = queryPermits;
        this.context = context;
        this.onShutdown = onShutdown;
        this.controlChannel = new ControlChannelImpl(clientIdentification,
                                                     context,
                                                     executorService,
                                                     connection,
                                                     processorInfoUpdateFrequency,
                                                     this::reconnectChannels);
    }

    private void reconnectChannels() {
        connection.requestReconnect();
        doIfNotNull(commandChannel.get(), CommandChannelImpl::reconnect);
        doIfNotNull(queryChannel.get(), QueryChannelImpl::reconnect);
        doIfNotNull(controlChannel, ControlChannelImpl::reconnect);
        doIfNotNull(eventChannel.get(), EventChannelImpl::reconnect);
        doIfNotNull(adminChannel.get(), AdminChannelImpl::reconnect);
    }

    @Override
    public boolean isConnectionFailed() {
        return connection.getState(false) == ConnectivityState.TRANSIENT_FAILURE;
    }

    @Override
    public boolean isReady() {
        return isConnected()
                && Optional.ofNullable(commandChannel.get()).map(CommandChannelImpl::isReady).orElse(true)
                && Optional.ofNullable(queryChannel.get()).map(QueryChannelImpl::isReady).orElse(true)
                && Optional.ofNullable(eventChannel.get()).map(EventChannelImpl::isReady).orElse(true)
                && Optional.ofNullable(adminChannel.get()).map(AdminChannelImpl::isReady).orElse(true)
                && controlChannel.isReady();
    }

    @Override
    public boolean isConnected() {
        return connection.getState(false) == ConnectivityState.READY;
    }

    @Override
    public void disconnect() {
        doIfNotNull(controlChannel, ControlChannelImpl::disconnect);
        doIfNotNull(commandChannel.get(), CommandChannelImpl::disconnect);
        doIfNotNull(queryChannel.get(), QueryChannelImpl::disconnect);
        doIfNotNull(eventChannel.get(), EventChannelImpl::disconnect);
        doIfNotNull(adminChannel.get(), AdminChannelImpl::disconnect);
        connection.shutdown();
        onShutdown.accept(this);
        try {
            if (!connection.awaitTermination(5, TimeUnit.SECONDS)) {
                connection.shutdownNow();
            }
        } catch (InterruptedException e) {
            connection.shutdownNow();
            Thread.currentThread().interrupt();
        }
    }

    @Override
    public ControlChannel controlChannel() {
        return controlChannel;
    }

    /**
     * Ensure there is a connection with the {@link ControlChannel} this connection provides.
     */
    public void connect() {
        ensureConnected(controlChannel);
    }

    @Override
    public CommandChannel commandChannel() {
        CommandChannelImpl channel = this.commandChannel.updateAndGet(createIfNull(
                () -> new CommandChannelImpl(clientIdentification,
                                             context,
                                             commandPermits,
                                             commandPermits / 4,
                                             executorService,
                                             connection)
        ));
        return ensureConnected(channel);
    }

    @Override
    public EventChannel eventChannel() {
        EventChannelImpl channel = this.eventChannel.updateAndGet(
                createIfNull(() -> new EventChannelImpl(clientIdentification, executorService, connection))
        );
        return ensureConnected(channel);
    }

    @Override
    public QueryChannel queryChannel() {
<<<<<<< HEAD
        QueryChannelImpl channel = this.queryChannel.updateAndGet(
                createIfNull(() -> new QueryChannelImpl(clientIdentification,
                                                        context,
                                                        queryPermits,
                                                        queryPermits / 4,
                                                        executorService,
                                                        connection))
        );
        return ensureConnected(channel);
    }

    @Override
    public AdminChannel adminChannel() {
        AdminChannelImpl channel = this.adminChannel.updateAndGet(
                createIfNull(() -> new AdminChannelImpl(clientIdentification, executorService, connection))
        );
=======
        QueryChannelImpl channel = this.queryChannel.updateAndGet(createIfNull(
                () -> new QueryChannelImpl(clientIdentification,
                                           context,
                                           queryPermits,
                                           queryPermits / 4,
                                           executorService,
                                           connection)
        ));
>>>>>>> a139a7c2
        return ensureConnected(channel);
    }

    private <T> UnaryOperator<T> createIfNull(Supplier<T> factory) {
        return existing -> existing == null ? factory.get() : existing;
    }

    private <T extends AbstractAxonServerChannel> T ensureConnected(T channel) {
        if (!channel.isReady()) {
            ConnectivityState state = connection.getState(true);
            if (state != ConnectivityState.SHUTDOWN && state != ConnectivityState.TRANSIENT_FAILURE) {
                try {
                    channel.connect();
                } catch (StatusRuntimeException e) {
                    connection.notifyWhenStateChanged(state, channel::connect);
                }
            } else {
                connection.notifyWhenStateChanged(state, channel::connect);
            }
        }
        return channel;
    }

    /**
     * Retrieve the {@link AxonServerManagedChannel} used to create connection with.
     *
     * @return the {@link AxonServerManagedChannel} used to create connection with
     */
    public AxonServerManagedChannel getManagedChannel() {
        return connection;
    }
}<|MERGE_RESOLUTION|>--- conflicted
+++ resolved
@@ -181,7 +181,6 @@
 
     @Override
     public QueryChannel queryChannel() {
-<<<<<<< HEAD
         QueryChannelImpl channel = this.queryChannel.updateAndGet(
                 createIfNull(() -> new QueryChannelImpl(clientIdentification,
                                                         context,
@@ -196,18 +195,9 @@
     @Override
     public AdminChannel adminChannel() {
         AdminChannelImpl channel = this.adminChannel.updateAndGet(
-                createIfNull(() -> new AdminChannelImpl(clientIdentification, executorService, connection))
-        );
-=======
-        QueryChannelImpl channel = this.queryChannel.updateAndGet(createIfNull(
-                () -> new QueryChannelImpl(clientIdentification,
-                                           context,
-                                           queryPermits,
-                                           queryPermits / 4,
-                                           executorService,
+                createIfNull(() -> new AdminChannelImpl(clientIdentification, executorService,
                                            connection)
         ));
->>>>>>> a139a7c2
         return ensureConnected(channel);
     }
 
