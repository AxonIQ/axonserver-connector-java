/*
 * Copyright (c) 2021. AxonIQ
 *
 * Licensed under the Apache License, Version 2.0 (the "License");
 * you may not use this file except in compliance with the License.
 * You may obtain a copy of the License at
 *
 *    http://www.apache.org/licenses/LICENSE-2.0
 *
 * Unless required by applicable law or agreed to in writing, software
 * distributed under the License is distributed on an "AS IS" BASIS,
 * WITHOUT WARRANTIES OR CONDITIONS OF ANY KIND, either express or implied.
 * See the License for the specific language governing permissions and
 * limitations under the License.
 */

package io.axoniq.axonserver.connector.event.impl;

import io.axoniq.axonserver.connector.impl.StreamClosedException;
import io.axoniq.axonserver.grpc.event.Event;
<<<<<<< HEAD
import io.axoniq.axonserver.grpc.event.GetAggregateEventsRequest;
import io.grpc.stub.ClientCallStreamObserver;
import org.junit.jupiter.api.BeforeEach;
import org.junit.jupiter.api.Test;

import static org.junit.jupiter.api.Assertions.assertEquals;
import static org.junit.jupiter.api.Assertions.assertThrows;
import static org.junit.jupiter.api.Assertions.assertTrue;
import static org.mockito.Mockito.any;
import static org.mockito.Mockito.mock;
import static org.mockito.Mockito.verify;
=======
import org.junit.jupiter.api.*;

import static org.junit.Assert.assertEquals;
import static org.junit.Assert.assertTrue;
import static org.junit.jupiter.api.Assertions.*;
>>>>>>> af6ec9dc

/**
 * Test class validationg the {@link BufferedAggregateEventStream}.
 *
 * @author Allard Buijze
 */
class BufferedAggregateEventStreamTest {

    private BufferedAggregateEventStream testSubject;
    private ClientCallStreamObserver<GetAggregateEventsRequest> clientCallStreamObserver;

    @SuppressWarnings("unchecked")
    @BeforeEach
    void setUp() {
        testSubject = new BufferedAggregateEventStream(10, 1);
        clientCallStreamObserver = mock(ClientCallStreamObserver.class);
        testSubject.beforeStart(clientCallStreamObserver);
    }

    @Test
    void testEventStreamPropagatesErrorOnHasNext() {
        testSubject.onError(new RuntimeException("Mock"));

        assertThrows(StreamClosedException.class, () -> testSubject.hasNext());
    }

    @Test
    void testEventStreamPropagatesErrorOnHasNextAfterReadingAvailableEvents() throws InterruptedException {
        testSubject.onNext(Event.getDefaultInstance());
        testSubject.onNext(Event.newBuilder().setAggregateSequenceNumber(1).build());
        testSubject.onError(new RuntimeException("Mock"));

        assertTrue(testSubject.hasNext());
        assertEquals(Event.getDefaultInstance(), testSubject.next());
        assertTrue(testSubject.hasNext());
        assertEquals(Event.newBuilder().setAggregateSequenceNumber(1).build(), testSubject.next());
        assertThrows(StreamClosedException.class, () -> testSubject.hasNext());
    }

<<<<<<< HEAD
    @Test
    void testEventStreamErrorOnInvalidAggregateSequenceNumber() throws InterruptedException {
        testSubject.onNext(Event.getDefaultInstance());
        testSubject.onNext(Event.getDefaultInstance());

        assertTrue(testSubject.hasNext());
        assertEquals(Event.getDefaultInstance(), testSubject.next());
        verify(clientCallStreamObserver).onError(any(RuntimeException.class));
        assertThrows(StreamClosedException.class, () -> testSubject.hasNext());
    }
=======
>>>>>>> af6ec9dc
}<|MERGE_RESOLUTION|>--- conflicted
+++ resolved
@@ -18,7 +18,6 @@
 
 import io.axoniq.axonserver.connector.impl.StreamClosedException;
 import io.axoniq.axonserver.grpc.event.Event;
-<<<<<<< HEAD
 import io.axoniq.axonserver.grpc.event.GetAggregateEventsRequest;
 import io.grpc.stub.ClientCallStreamObserver;
 import org.junit.jupiter.api.BeforeEach;
@@ -27,16 +26,7 @@
 import static org.junit.jupiter.api.Assertions.assertEquals;
 import static org.junit.jupiter.api.Assertions.assertThrows;
 import static org.junit.jupiter.api.Assertions.assertTrue;
-import static org.mockito.Mockito.any;
 import static org.mockito.Mockito.mock;
-import static org.mockito.Mockito.verify;
-=======
-import org.junit.jupiter.api.*;
-
-import static org.junit.Assert.assertEquals;
-import static org.junit.Assert.assertTrue;
-import static org.junit.jupiter.api.Assertions.*;
->>>>>>> af6ec9dc
 
 /**
  * Test class validationg the {@link BufferedAggregateEventStream}.
@@ -76,17 +66,4 @@
         assertThrows(StreamClosedException.class, () -> testSubject.hasNext());
     }
 
-<<<<<<< HEAD
-    @Test
-    void testEventStreamErrorOnInvalidAggregateSequenceNumber() throws InterruptedException {
-        testSubject.onNext(Event.getDefaultInstance());
-        testSubject.onNext(Event.getDefaultInstance());
-
-        assertTrue(testSubject.hasNext());
-        assertEquals(Event.getDefaultInstance(), testSubject.next());
-        verify(clientCallStreamObserver).onError(any(RuntimeException.class));
-        assertThrows(StreamClosedException.class, () -> testSubject.hasNext());
-    }
-=======
->>>>>>> af6ec9dc
 }